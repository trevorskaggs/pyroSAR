import sys
import warnings

if sys.version_info >= (3, 0):
    from io import StringIO
    from urllib.request import urlopen
    from urllib.error import HTTPError
else:
    from cStringIO import StringIO
    from urllib2 import urlopen, HTTPError

import os
import re
import shutil
import subprocess as sp
import xml.etree.ElementTree as ET
import zipfile as zf
from ftplib import FTP
from time import strftime, gmtime
from xml.dom import minidom
from os.path import expanduser

import pyroSAR
from pyroSAR import identify
from pyroSAR.ancillary import dissolve, finder, which
from pyroSAR.spatial import gdal_translate
<<<<<<< HEAD
from .._dev_config import LOOKUP, CONFIG, ExamineExe
from .. import __config

config = __config

import warnings
=======
from .._dev_config import LOOKUP
>>>>>>> 9c69ae12


def parse_recipe(name):
    name = name if name.endswith('.xml') else name + '.xml'
    absname = os.path.join(os.path.dirname(os.path.realpath(__file__)), 'recipes', name)
    with open(absname, 'r') as workflow:
        tree = ET.fromstring(workflow.read())
    return tree


def parse_node(name):
    name = name if name.endswith('.xml') else name + '.xml'
    absname = os.path.join(os.path.dirname(os.path.realpath(__file__)), 'recipes', 'nodes', name)
    with open(absname, 'r') as workflow:
        tree = ET.fromstring(workflow.read())
    return tree


def parse_suffix(workflow):
    nodes = workflow.findall('node')
    suffix = '_'.join(filter(None, [LOOKUP.snap.suffix[x] for x in [y.attrib['id'] for y in nodes]]))
    return suffix


def insert_node(workflow, predecessor_id, node):
    predecessor = workflow.find('.//node[@id="{}"]'.format(predecessor_id))
    position = list(workflow).index(predecessor) + 1
    workflow.insert(position, node)
    newnode = workflow[position]
    newnode.find('.//sources/sourceProduct').attrib['refid'] = predecessor.attrib['id']
    workflow[position + 1].find('.//sources/sourceProduct').attrib['refid'] = newnode.attrib['id']


def write_recipe(recipe, outfile):
    outfile = outfile if outfile.endswith('.xml') else outfile + '.xml'
    rough_string = ET.tostring(recipe, 'utf-8')
    reparsed = minidom.parseString(rough_string)
    with open(outfile, 'w') as out:
        out.write(reparsed.toprettyxml(indent='\t', newl=''))


def getOrbitContentVersions(contentVersion):
    return dict(
        [re.split('\s*=\s*', x.strip('\r')) for x in contentVersion.read().split('\n') if re.search('^[0-9]{4}', x)])


class GetAuxdata:
    def __init__(self, datasets, scenes):
        self.datasets = datasets
        self.scenes = [identify(scene) if isinstance(scene, str) else scene for scene in scenes]
        self.sensors = list(set([scene.sensor for scene in scenes]))

        try:
            self.auxDataPath = os.path.join(os.environ['HOME'], '.snap/auxdata')
        except KeyError:
            self.auxDataPath = os.path.join(os.environ['USERPROFILE'], '.snap/auxdata')

    def srtm_1sec_hgt(self):
        pass
        # Wird nicht benutzt?


#        for dataset in self.datasets:
#            files = [x.replace('hgt', 'SRTMGL1.hgt.zip') for x in
#                     list(set(dissolve([scene.getHGT() for scene in self.scenes])))]

def getAuxdata(datasets, scenes):
    auxDataPath = os.path.join(expanduser("~"), '.snap/auxdata')

    scenes = [identify(scene) if isinstance(scene, str) else scene for scene in scenes]
    sensors = list(set([scene.sensor for scene in scenes]))
    for dataset in datasets:
        if dataset == 'SRTM 1Sec HGT':
            files = [x.replace('hgt', 'SRTMGL1.hgt.zip') for x in
                     list(set(dissolve([scene.getHGT() for scene in scenes])))]
            for file in files:
                infile = os.path.join('http://step.esa.int/auxdata/dem/SRTMGL1', file)
                outfile = os.path.join(auxDataPath, 'dem/SRTM 1Sec HGT', file)
                if not os.path.isfile(outfile):
                    print(infile)
                    try:
                        input = urlopen(infile)
                    except HTTPError:
                        print('-> not available')
                        continue
                    with open(outfile, 'wb') as output:
                        output.write(input.read())
                    input.close()
        elif dataset == 'POEORB':
            for sensor in sensors:
                if re.search('S1[AB]', sensor):

                    dates = [(scene.start[:4], scene.start[4:6]) for scene in scenes]
                    years = list(set([x[0] for x in dates]))

                    remote_contentVersion = urlopen(
                        'http://step.esa.int/auxdata/orbits/Sentinel-1/POEORB/remote_contentVersion.txt')
                    versions_remote = getOrbitContentVersions(remote_contentVersion)

                    for year in years:
                        dir_orb = os.path.join(auxDataPath, 'Orbits/Sentinel-1/POEORB', year)

                        if not os.path.isdir(dir_orb):
                            os.makedirs(dir_orb)
                        contentVersionFile = os.path.join(dir_orb, 'contentVersion.txt')

                        if os.path.isfile(contentVersionFile):
                            contentVersion = open(contentVersionFile, 'r+')
                            versions_local = getOrbitContentVersions(contentVersion)
                        else:
                            contentVersion = open(contentVersionFile, 'w')
                            versions_local = {}

                        combine = dict(set(versions_local.items()) & set(versions_remote.items()))

                        dates_select = [x for x in dates if x[0] == year]
                        months = list(set([x[1] for x in dates_select]))

                        orb_ids = sorted(
                            [x for x in ['{}-{}.zip'.format(year, month) for month in months] if not x in combine])

                        if len(orb_ids) > 0:
                            contentVersion.write('#\n#{}\n'.format(strftime('%a %b %d %H:%M:%S %Z %Y', gmtime())))

                            for orb_id in orb_ids:
                                orb_remote = urlopen(
                                    'http://step.esa.int/auxdata/orbits/Sentinel-1/POEORB/{}'.format(orb_id))
                                orb_remote_stream = zf.ZipFile(StringIO(orb_remote.read()), 'r')
                                orb_remote.close()

                                targets = [x for x in orb_remote_stream.namelist() if
                                           not os.path.isfile(os.path.join(dir_orb, x))]
                                orb_remote_stream.extractall(dir_orb, targets)
                                orb_remote_stream.close()

                                versions_local[orb_id] = versions_remote[orb_id]

                                for key, val in versions_local.iteritems():
                                    contentVersion.write('{}={}\n'.format(key, val))

                        contentVersion.close()
                    remote_contentVersion.close()
                else:
                    print('not implemented yet')
        elif dataset == 'Delft Precise Orbits':
            path_server = 'dutlru2.lr.tudelft.nl'
            subdirs = {'ASAR:': 'ODR.ENVISAT1/eigen-cg03c', 'ERS1': 'ODR.ERS-1/dgm-e04', 'ERS2': 'ODR.ERS-2/dgm-e04'}
            ftp = FTP(path_server)
            ftp.login()
            for sensor in sensors:
                if sensor in subdirs.keys():
                    path_target = os.path.join('pub/orbits', subdirs[sensor])
                    path_local = os.path.join(auxDataPath, 'Orbits/Delft Precise Orbits', subdirs[sensor])
                    ftp.cwd(path_target)
                    for item in ftp.nlst():
                        ftp.retrbinary('RETR ' + item, open(os.path.join(path_local, item), 'wb').write)
            ftp.quit()
        else:
            print('not implemented yet')


def gpt(xmlfile):
    """
    wrapper for ESA SNAP Graph Processing Tool GPT
    input is a readily formatted workflow xml file as created by function geocode in module snap.util
    """
    try:
        snap_exec = ExamineSnap().path
    except AttributeError:
        raise RuntimeError('could not find SNAP executable')
    gpt_exec = os.path.join(os.path.dirname(snap_exec), 'gpt')

    # Test if SNAP is installed:
    status, _ = ExamineExe.examine(('snap64.exe', 'snap32.exe', 'snap.exe', 'snap'))

    if not status:
        warnings.warn(
            "No snap/etc directory is saved or existent. Please enter a valid path to the etc directory of snap with the function pyrosar.snap.snap_path.set_etc(path_to_etc). By default the directory should be in 'C:\Program Files\snap\etc")

    with open(xmlfile, 'r') as infile:
        workflow = ET.fromstring(infile.read())
    write = workflow.find('.//node[@id="Write"]')
    outname = write.find('.//parameters/file').text
    outdir = os.path.dirname(outname)
    format = write.find('.//parameters/formatName').text
    infile = workflow.find('.//node[@id="Read"]/parameters/file').text

    if format == 'GeoTiff-BigTIFF':
        cmd = [gpt_exec,
               # '-Dsnap.dataio.reader.tileWidth=*',
               # '-Dsnap.dataio.reader.tileHeight=1',
               '-Dsnap.dataio.bigtiff.tiling.width=256',
               '-Dsnap.dataio.bigtiff.tiling.height=256',
               # '-Dsnap.dataio.bigtiff.compression.type=LZW',
               # '-Dsnap.dataio.bigtiff.compression.quality=0.75',
               xmlfile]
    else:
        cmd = [gpt_exec, xmlfile]

    proc = sp.Popen(cmd, stdout=sp.PIPE, stderr=sp.PIPE)
    out, err = proc.communicate()
    if proc.returncode != 0:
        if os.path.isfile(outname + '.tif'):
            os.remove(outname + '.tif')
        elif os.path.isdir(outname):
            shutil.rmtree(outname)
        print(out + err)
        print('failed: {}'.format(os.path.basename(infile)))
        err_match = re.search('Error: (.*)\n', out + err)
        errmessage = err_match.group(1) if err_match else err
        raise RuntimeError(errmessage)

    if format == 'ENVI':
        id = pyroSAR.identify(infile)
        suffix = parse_suffix(workflow)
        for item in finder(outname, ['*.img']):
            pol = re.search('[HV]{2}', item).group()
            name_new = os.path.join(outdir, '{}_{}_{}.tif'.format(id.outname_base(), pol, suffix))
            translateoptions = {'options': ['-q', '-co', 'INTERLEAVE=BAND', '-co', 'TILED=YES'], 'format': 'GTiff'}
            gdal_translate(item, name_new, translateoptions)
        shutil.rmtree(outname)


class ExamineSnap(object):
    """
    Class to check if snap is installed. This will be called with snap.__init__
    as snap_config. If you are running multiple snap versions or the package can
    not find the snap executable, you can set an path via: snap_config.set_path("path")
    """

<<<<<<< HEAD
    def __init__(self, snap_executable=('snap64.exe', 'snap32.exe', 'snap.exe', 'snap')):
=======
    def __init__(self):
>>>>>>> 9c69ae12

        candidates = ['snap64.exe', 'snap32.exe', 'snap.exe', 'snap']
        executables = list(filter(None, [which(x) for x in candidates]))

        if len(executables) == 0:

            self.path = None

            warnings.warn(
                'Cannot find SNAP installation. You can download it from '
                'http://step.esa.int/main/download/ or you can specify a path with '
                'snap_config.set_path(path_to_snap)', UserWarning)
        else:
            self.path = executables[0]

            if os.path.islink(self.path):
                self.path = os.path.realpath(self.path)

            if len(executables) > 1:
                raise warnings.warn(
                    'There are more than one instances of SNAP installed:\n{options}\n'
                    'Using the first option:\n{select}\n'
                    'You can define a different one with ExamineSnap.set_path()'
                    ''.format(options='\n'.join(executables), select=self.path), UserWarning)

            self.__get_etc()
            # self.__read_config()

<<<<<<< HEAD
        except TypeError:
            warnings.warn(
                "No snap/etc directory is saved or existent. Please enter a valid path to the etc directory of snap with the function pyrosar.snap.snap_config.set_etc(path_to_etc). By default the directory should be in 'C:\Program Files\snap\etc")
=======
        self.auxdatapath = os.path.join(expanduser('~'), '.snap/auxdata')
>>>>>>> 9c69ae12

    def __get_etc(self):
        try:
            try:
                self.etc = config.get(CONFIG.section.snap, CONFIG.key.snap.etc_path)
                self.auxdata = os.listdir(self.etc)
                self.config_path = os.path.join(self.etc,
                                                [s for s in self.auxdata if "snap.auxdata.properties" in s][0])

                config.set(CONFIG.section.snap, CONFIG.key.snap.auxdata_path, self.auxdata)
                config.set(CONFIG.section.snap, CONFIG.key.snap.config_path, self.config_path)

            except (RuntimeError, KeyError):
                self.etc = os.path.join(os.path.dirname(os.path.dirname(self.path)), 'etc')
                config.set(CONFIG.section.snap, CONFIG.key.snap.etc_path, self.etc)

            self.auxdata = os.listdir(self.etc)
            self.config_path = os.path.join(self.etc, [s for s in self.auxdata if 'snap.auxdata.properties' in s][0])

<<<<<<< HEAD
            config.set(CONFIG.section.snap, CONFIG.key.snap.auxdata_path, self.auxdata)
            config.set(CONFIG.section.snap, CONFIG.key.snap.config_path, self.config_path)

        except (OSError, IndexError):
            warnings.warn(
                "No snap/etc directory is saved or existent. Please enter a valid path to the etc directory of snap with the function pyrosar.snap.snap_config.set_etc(path_to_etc). By default the directory should be in 'C:\Program Files\snap\etc")

    def set_etc(self, path):
        self.etc = path

        self.auxdata = os.listdir(self.etc)
        self.config_path = os.path.join(self.etc, [s for s in self.auxdata if "snap.auxdata.properties" in s][0])

        config.set(CONFIG.section.snap, CONFIG.key.snap.auxdata_path, self.auxdata)
        config.set(CONFIG.section.snap, CONFIG.key.snap.config_path, self.config_path)

    def set_path(self, path):
        self.path = os.path.abspath(path)
        self.__get_etc()
=======
        except OSError:
            raise AssertionError('ETC directory is not existent.')
>>>>>>> 9c69ae12

    def __read_config(self):
        with open(self.config_path) as config:
            self.config = []
            for line in config:
                self.config.append(line)<|MERGE_RESOLUTION|>--- conflicted
+++ resolved
@@ -24,16 +24,7 @@
 from pyroSAR import identify
 from pyroSAR.ancillary import dissolve, finder, which
 from pyroSAR.spatial import gdal_translate
-<<<<<<< HEAD
-from .._dev_config import LOOKUP, CONFIG, ExamineExe
-from .. import __config
-
-config = __config
-
-import warnings
-=======
 from .._dev_config import LOOKUP
->>>>>>> 9c69ae12
 
 
 def parse_recipe(name):
@@ -206,13 +197,6 @@
         raise RuntimeError('could not find SNAP executable')
     gpt_exec = os.path.join(os.path.dirname(snap_exec), 'gpt')
 
-    # Test if SNAP is installed:
-    status, _ = ExamineExe.examine(('snap64.exe', 'snap32.exe', 'snap.exe', 'snap'))
-
-    if not status:
-        warnings.warn(
-            "No snap/etc directory is saved or existent. Please enter a valid path to the etc directory of snap with the function pyrosar.snap.snap_path.set_etc(path_to_etc). By default the directory should be in 'C:\Program Files\snap\etc")
-
     with open(xmlfile, 'r') as infile:
         workflow = ET.fromstring(infile.read())
     write = workflow.find('.//node[@id="Write"]')
@@ -264,11 +248,7 @@
     not find the snap executable, you can set an path via: snap_config.set_path("path")
     """
 
-<<<<<<< HEAD
-    def __init__(self, snap_executable=('snap64.exe', 'snap32.exe', 'snap.exe', 'snap')):
-=======
     def __init__(self):
->>>>>>> 9c69ae12
 
         candidates = ['snap64.exe', 'snap32.exe', 'snap.exe', 'snap']
         executables = list(filter(None, [which(x) for x in candidates]))
@@ -295,58 +275,18 @@
                     ''.format(options='\n'.join(executables), select=self.path), UserWarning)
 
             self.__get_etc()
-            # self.__read_config()
-
-<<<<<<< HEAD
-        except TypeError:
-            warnings.warn(
-                "No snap/etc directory is saved or existent. Please enter a valid path to the etc directory of snap with the function pyrosar.snap.snap_config.set_etc(path_to_etc). By default the directory should be in 'C:\Program Files\snap\etc")
-=======
+            self.__read_config()
+
         self.auxdatapath = os.path.join(expanduser('~'), '.snap/auxdata')
->>>>>>> 9c69ae12
 
     def __get_etc(self):
         try:
-            try:
-                self.etc = config.get(CONFIG.section.snap, CONFIG.key.snap.etc_path)
-                self.auxdata = os.listdir(self.etc)
-                self.config_path = os.path.join(self.etc,
-                                                [s for s in self.auxdata if "snap.auxdata.properties" in s][0])
-
-                config.set(CONFIG.section.snap, CONFIG.key.snap.auxdata_path, self.auxdata)
-                config.set(CONFIG.section.snap, CONFIG.key.snap.config_path, self.config_path)
-
-            except (RuntimeError, KeyError):
-                self.etc = os.path.join(os.path.dirname(os.path.dirname(self.path)), 'etc')
-                config.set(CONFIG.section.snap, CONFIG.key.snap.etc_path, self.etc)
-
+            self.etc = os.path.join(os.path.dirname(os.path.dirname(self.path)), 'etc')
             self.auxdata = os.listdir(self.etc)
             self.config_path = os.path.join(self.etc, [s for s in self.auxdata if 'snap.auxdata.properties' in s][0])
 
-<<<<<<< HEAD
-            config.set(CONFIG.section.snap, CONFIG.key.snap.auxdata_path, self.auxdata)
-            config.set(CONFIG.section.snap, CONFIG.key.snap.config_path, self.config_path)
-
-        except (OSError, IndexError):
-            warnings.warn(
-                "No snap/etc directory is saved or existent. Please enter a valid path to the etc directory of snap with the function pyrosar.snap.snap_config.set_etc(path_to_etc). By default the directory should be in 'C:\Program Files\snap\etc")
-
-    def set_etc(self, path):
-        self.etc = path
-
-        self.auxdata = os.listdir(self.etc)
-        self.config_path = os.path.join(self.etc, [s for s in self.auxdata if "snap.auxdata.properties" in s][0])
-
-        config.set(CONFIG.section.snap, CONFIG.key.snap.auxdata_path, self.auxdata)
-        config.set(CONFIG.section.snap, CONFIG.key.snap.config_path, self.config_path)
-
-    def set_path(self, path):
-        self.path = os.path.abspath(path)
-        self.__get_etc()
-=======
         except OSError:
             raise AssertionError('ETC directory is not existent.')
->>>>>>> 9c69ae12
 
     def __read_config(self):
         with open(self.config_path) as config:
