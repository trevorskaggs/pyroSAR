--- conflicted
+++ resolved
@@ -57,20 +57,6 @@
         else:
             return None
 
-<<<<<<< HEAD
-    @abc.abstractmethod
-    def convert2gamma(self, directory):
-        return
-
-    def examine(self):
-        files = self.findfiles(self.pattern)
-        if len(files) == 1:
-            self.file = files[0]
-        elif len(files) == 0:
-            raise IOError("folder does not match {} scene naming convention".format(type(self).__name__))
-        else:
-            raise IOError("file ambiguity detected")
-=======
     def export2sqlite(self):
         '''Export the most important metadata in a sqlite database which is located in the same folder as the source
         file.
@@ -140,7 +126,19 @@
         conn.commit()
         conn.close()
 
->>>>>>> 1ce47636
+
+    @abc.abstractmethod
+    def convert2gamma(self, directory):
+        return
+
+    def examine(self):
+        files = self.findfiles(self.pattern)
+        if len(files) == 1:
+            self.file = files[0]
+        elif len(files) == 0:
+            raise IOError("folder does not match {} scene naming convention".format(type(self).__name__))
+        else:
+            raise IOError("file ambiguity detected")
 
     def findfiles(self, pattern):
         if os.path.isdir(self.scene):
@@ -421,6 +419,7 @@
 
 # id = identify("/geonfs01_vol1/ve39vem/RS2/RS2_OK53107_PK504800_DK448361_FQ1_20140606_055403_HH_VV_HV_VH_SLC.zip")
 
+    #todo: add a calibrate function
 
 # todo: check self.file and self.scene assignment after unpacking
 class SAFE(ID):
